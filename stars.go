--- conflicted
+++ resolved
@@ -96,9 +96,10 @@
 
 type STARSRangeBearingLine struct {
 	p [2]struct {
-		// If ac is non-nil, use its position, otherwise we have a fixed position.
-		loc Point2LL
-		ac  *Aircraft
+		// If callsign is given, use that aircraft's position;
+		// otherwise we have a fixed position.
+		loc      Point2LL
+		callsign string
 	}
 }
 
@@ -1969,15 +1970,9 @@
 					return
 				} else if cmd == "*T" {
 					// range bearing line
-<<<<<<< HEAD
-					var rbl STARSRangeBearingLine
-					rbl.p[0].ac = ac
-					sp.scopeClickHandler = rblSecondClickHandler(ctx, sp, rbl)
-=======
 					sp.wipRBL = STARSRangeBearingLine{}
-					sp.wipRBL.p[0].ac = ac
-					sp.scopeClickHandler = rblSecondClickHandler(sp)
->>>>>>> 8e1e4be7
+					sp.wipRBL.p[0].callsign = ac.Callsign
+					sp.scopeClickHandler = rblSecondClickHandler(ctx, sp)
 					return
 				} else if cmd == "HJ" || cmd == "RF" || cmd == "EM" || cmd == "MI" || cmd == "SI" {
 					state.spcOverride = cmd
@@ -2261,15 +2256,9 @@
 	// No aircraft selected
 	if sp.commandMode == CommandModeNone {
 		if cmd == "*T" {
-<<<<<<< HEAD
-			var rbl STARSRangeBearingLine
-			rbl.p[0].loc = transforms.LatLongFromWindowP(mousePosition)
-			sp.scopeClickHandler = rblSecondClickHandler(ctx, sp, rbl)
-=======
 			sp.wipRBL = STARSRangeBearingLine{}
 			sp.wipRBL.p[0].loc = transforms.LatLongFromWindowP(mousePosition)
-			sp.scopeClickHandler = rblSecondClickHandler(sp)
->>>>>>> 8e1e4be7
+			sp.scopeClickHandler = rblSecondClickHandler(ctx, sp)
 			return
 		}
 	}
@@ -2373,19 +2362,15 @@
 	return nil, false
 }
 
-<<<<<<< HEAD
-func rblSecondClickHandler(ctx *PaneContext, sp *STARSPane,
-	rbl STARSRangeBearingLine) func([2]float32, ScopeTransformations) (status STARSCommandStatus) {
-	return func(pw [2]float32, transforms ScopeTransformations) (status STARSCommandStatus) {
-		rbl.p[1].ac = sp.tryGetClickedAircraft(ctx.world, pw, transforms)
-=======
-func rblSecondClickHandler(sp *STARSPane) func([2]float32, ScopeTransformations) (status STARSCommandStatus) {
+func rblSecondClickHandler(ctx *PaneContext, sp *STARSPane) func([2]float32, ScopeTransformations) (status STARSCommandStatus) {
 	return func(pw [2]float32, transforms ScopeTransformations) (status STARSCommandStatus) {
 		rbl := sp.wipRBL
 		sp.wipRBL = STARSRangeBearingLine{}
-		rbl.p[1].ac = sp.tryGetClickedAircraft(pw, transforms)
->>>>>>> 8e1e4be7
-		rbl.p[1].loc = transforms.LatLongFromWindowP(pw)
+		if ac := sp.tryGetClickedAircraft(ctx.world, pw, transforms); ac != nil {
+			rbl.p[1].callsign = ac.Callsign
+		} else {
+			rbl.p[1].loc = transforms.LatLongFromWindowP(pw)
+		}
 		sp.rangeBearingLines = append(sp.rangeBearingLines, rbl)
 		status.clear = true
 		return
@@ -3821,7 +3806,7 @@
 
 	drawRBL := func(p0 Point2LL, p1 Point2LL, idx int) {
 		// Format the range-bearing line text for the two positions.
-		hdg := headingp2ll(p0, p1, scenarioGroup.MagneticVariation)
+		hdg := headingp2ll(p0, p1, ctx.world.NmPerLongitude, ctx.world.MagneticVariation)
 		dist := nmdistance2ll(p0, p1)
 		text := fmt.Sprintf("%d/%.2f-%d", int(hdg+.5), dist, idx)
 
@@ -3831,12 +3816,13 @@
 		ld.AddLine(p0, p1, color)
 	}
 
+	// Maybe draw a wip RBL with p1 as the mouse's position
 	wp := sp.wipRBL.p[0]
-	if !wp.loc.IsZero() ||
-		(wp.ac != nil && !wp.ac.LostTrack(sim.CurrentTime()) && sp.datablockVisible(wp.ac)) {
+	if ctx.mouse != nil && (!wp.loc.IsZero() || wp.callsign != "") {
 		p0 := wp.loc
-		if wp.ac != nil {
-			p0 = wp.ac.Position
+		if ac := ctx.world.Aircraft[wp.callsign]; ac != nil &&
+			!ac.LostTrack(ctx.world.CurrentTime()) && sp.datablockVisible(ac) {
+			p0 = ac.Position
 		}
 		p1 := transforms.LatLongFromWindowP(ctx.mouse.Pos)
 		drawRBL(p0, p1, len(sp.rangeBearingLines)+1)
@@ -3847,7 +3833,7 @@
 		// position or by a fixed position. We'll start with the fixed
 		// position and then override it if there's a valid *Aircraft.
 		p0, p1 := rbl.p[0].loc, rbl.p[1].loc
-		if ac := rbl.p[0].ac; ac != nil {
+		if ac := ctx.world.Aircraft[rbl.p[0].callsign]; ac != nil {
 			if ac.LostTrack(ctx.world.CurrentTime()) || !sp.datablockVisible(ac) {
 				continue
 			}
@@ -3856,7 +3842,7 @@
 			}
 			p0 = ac.TrackPosition()
 		}
-		if ac := rbl.p[1].ac; ac != nil {
+		if ac := ctx.world.Aircraft[rbl.p[1].callsign]; ac != nil {
 			if ac.LostTrack(ctx.world.CurrentTime()) || !sp.datablockVisible(ac) {
 				continue
 			}
@@ -3866,19 +3852,7 @@
 			p1 = ac.TrackPosition()
 		}
 
-<<<<<<< HEAD
-		// Format the range-bearing line text for the two positions.
-		hdg := headingp2ll(p0, p1, ctx.world.NmPerLongitude, ctx.world.MagneticVariation)
-		dist := nmdistance2ll(p0, p1)
-		text := fmt.Sprintf("%d/%.2f-%d", int(hdg+.5), dist, i+1)
-
-		// And draw the line and the text.
-		pText := transforms.WindowFromLatLongP(mid2ll(p0, p1))
-		td.AddTextCentered(text, pText, style)
-		ld.AddLine(p0, p1, color)
-=======
 		drawRBL(p0, p1, i+1)
->>>>>>> 8e1e4be7
 	}
 
 	transforms.LoadLatLongViewingMatrices(cb)
